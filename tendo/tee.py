#!/usr/bin/env python
# encoding: utf-8
# Author: sorin sbarnea
# License: public domain
import codecs
import functools
import logging
import os
import sys
import subprocess
import types
import time
import unittest

if sys.version_info[0] == 3:
    string_types = str,
else:
    string_types = basestring,

global logger
global stdout
global stderr
global timing
global log_command

logger = None
stdout = False
stderr = False
timing = True # print execution time of each command in the log, just after the return code
log_command = True # outputs the command being executed to the log (before command output)
_sentinel = object()


def quote_command(cmd):
    """
    This function does assure that the command line is entirely quoted.
    This is required in order to prevent getting "The input line is too long" error message.
    """
    if not (os.name == "nt" or os.name == "dos"):
        return cmd # the escaping is required only on Windows platforms, in fact it will break cmd line on others
    if '"' in cmd[1:-1]:
        cmd =  '"' + cmd + '"'
    return cmd

def system2(cmd, cwd=None, logger=_sentinel, stdout=_sentinel, log_command=_sentinel, timing=_sentinel):
    #def tee(cmd, cwd=None, logger=tee_logger, console=tee_console):
    """ Works exactly like :func:`system` but it returns both the exit code and the output as a list of lines.

    This method returns a tuple: (return_code, output_lines_as_list). The return code of 0 means success.
    """
    t = time.clock()
    output = []
    if log_command is _sentinel: log_command = globals().get('log_command')
    if timing is _sentinel: timing = globals().get('timing')

    if logger is _sentinel: # default to python native logger if logger parameter is not used
        logger = globals().get('logger')
    if stdout is _sentinel:
        stdout = globals().get('stdout')

    #logging.debug("logger=%s stdout=%s" % (logger, stdout))

    f = sys.stdout
    if not f.encoding or f.encoding == 'ascii':
    # `ascii` is not a valid encoding by our standards, it's better to output to UTF-8 because it can encoding any Unicode text
        encoding = 'utf_8'
    else:
        encoding = f.encoding

    def filelogger(msg):
        try:
            msg += '\n'  # we'll use the same endline on all platforms, you like it or not
            try:
                f.write(msg)
            except TypeError:
                f.write(msg.encode("utf-8"))
        except Exception:
            type, e, tb = sys.exc_info()
            import traceback
            print('        ****** ERROR: Exception: %s\nencoding = %s' % (e, encoding))
            traceback.print_exc(file=sys.stderr)
            sys.exit(-1)
        pass

    def nop(msg):
        pass

    if not logger:
        mylogger = nop
    elif isinstance(logger, string_types):
        f = codecs.open(logger, "a+b", 'utf_8')
        mylogger = filelogger
    elif isinstance(logger, (types.FunctionType, types.MethodType, types.BuiltinFunctionType)):
        mylogger = logger
    else:
        method_write = getattr(logger, "write", None)
        # if we can call write() we'll aceppt it :D
        if hasattr(method_write,'__call__'): # this should work for filehandles
            f = logger
            mylogger = filelogger
        else:
            sys.exit("tee() does not support this type of logger=%s" % type(logger))

    if cwd is not None and not os.path.isdir(cwd):
        os.makedirs(cwd) # this throws exception if fails

    cmd = quote_command(cmd) # to prevent _popen() bug
    p = subprocess.Popen(cmd, cwd=cwd, shell=True, stdout=subprocess.PIPE, stderr=subprocess.STDOUT)
    if log_command:
        mylogger("Running: %s" % cmd)
    while True:
        line=""
        try:
            line = p.stdout.readline()
            line = line.decode(encoding)
        except Exception:
            type, e, tb = sys.exc_info()
            logging.error(e)
            logging.error("The output of the command could not be decoded as %s\ncmd: %s\n line ignored: %s" %\
                (encoding, cmd, repr(line)))
            pass

        output.append(line)
        if not line:
            break
        line = line.rstrip('\n\r')
        mylogger(line) # they are added by logging anyway
        if stdout :
            print(line)
    returncode = p.wait()
    if log_command :
        if timing:
            def secondsToStr(t):
<<<<<<< HEAD
                return time.strftime('%H:%M:%S', time.gmtime(t))
=======
                return "%02d:%02d:%02d" % functools.reduce(lambda ll,b : divmod(ll[0],b) + ll[1:], [(t*1000,),1000,60,60])[:3]
>>>>>>> 4c47f670
            mylogger("Returned: %d (execution time %s)\n" % (returncode, secondsToStr(time.clock()-t)))
        else:
            mylogger("Returned: %d\n" % returncode)

    if not returncode == 0: # running a tool that returns non-zero? this deserves a warning
        logging.warning("Returned: %d from: %s\nOutput %s" % (returncode, cmd, '\n'.join(output)))

    return returncode, output

def system(cmd, cwd=None, logger=None, stdout=None, log_command=_sentinel, timing=_sentinel):
    """ This works similar to :py:func:`os.system` but add some useful optional parameters.

    * ``cmd`` - command to be executed
    * ``cwd`` - optional working directory to be set before running cmd
    * ``logger`` - None, a filename, handle or a function like print or :py:meth:`logging.Logger.warning`
    
    Returns the exit code reported by the execution of the command, 0 means success.

    >>> import os, logging
    ... import tendo.tee
    ... tee.system("echo test", logger=logging.error)  # output using python logging
    ... tee.system("echo test", logger="log.txt")  # output to a file
    ... f = open("log.txt", "w")
    ... tee.system("echo test", logger=f) # output to a filehandle
    ... tee.system("echo test", logger=print) # use the print() function for output
    """
    (returncode, output) = system2(cmd, cwd=cwd, logger=logger, stdout=stdout, log_command=log_command, timing=timing)
    return returncode

class testTee(unittest.TestCase):
    def test_1(self):
        """

                               CMD      os.system()
           1  sort /?             ok          ok
           2  "sort" /?           ok          ok
           3  sort "/?"           ok          ok
           4  "sort" "/?"         ok         [bad]
           5  ""sort /?""         ok          [bad]
           6  "sort /?"          [bad]         ok
           7  "sort "/?""        [bad]         ok
           8 ""sort" "/?""       [bad]           ok

"""

        quotes = {
            'dir >nul': 'dir >nul',
            'cd /D "C:\\Program Files\\"':'"cd /D "C:\\Program Files\\""',
            'python -c "import os" dummy':'"python -c "import os" dummy"',
            'sort':'sort',
        }

        # we fake the os name because we want to run the test on any platform
        save = os.name
        os.name = 'nt'

        for key, value in quotes.items():
            resulted_value = quote_command(key)
            self.assertEqual(value, resulted_value, "Returned <%s>, expected <%s>" % (resulted_value, value))
            #ret = os.system(resulted_value)
            #if not ret==0:
            #    print("failed")
        os.name = save

if __name__ == '__main__':
    import os
    unittest.main()
    #import pytest
    #pytest.main(['--pyargs', __name__])
    """
    import colorer
    import tempfile, os

    logging.basicConfig(level=logging.NOTSET,
        format='%(message)s')

    # default (stdout)
    print("#1")
    system("python --version")

    # function/method
    print("#2")
    system("python --version", logger=logging.error)

    # function (this is the same as default)
    print("#3")
    system("python --version", logger=print)

    # handler
    print("#4")
    f = tempfile.NamedTemporaryFile()
    system("python --version", logger=f)
    f.close()

    # test with string (filename)
    print("#5")
    (f, fname) = tempfile.mkstemp()
    system("python --version", logger=fname)
    os.close(f)
    os.unlink(fname)

    print("#6")
    stdout = False
    logger = None
    system("echo test")

    print("#7")
    stdout = True
    system("echo test2")

"""<|MERGE_RESOLUTION|>--- conflicted
+++ resolved
@@ -131,11 +131,7 @@
     if log_command :
         if timing:
             def secondsToStr(t):
-<<<<<<< HEAD
                 return time.strftime('%H:%M:%S', time.gmtime(t))
-=======
-                return "%02d:%02d:%02d" % functools.reduce(lambda ll,b : divmod(ll[0],b) + ll[1:], [(t*1000,),1000,60,60])[:3]
->>>>>>> 4c47f670
             mylogger("Returned: %d (execution time %s)\n" % (returncode, secondsToStr(time.clock()-t)))
         else:
             mylogger("Returned: %d\n" % returncode)
